package detailed_test

import (
	"fmt"
	"reflect"
	"testing"

	"github.com/weaveworks/scope/probe/docker"
	"github.com/weaveworks/scope/probe/host"
	"github.com/weaveworks/scope/probe/process"
	"github.com/weaveworks/scope/render"
	"github.com/weaveworks/scope/render/detailed"
	"github.com/weaveworks/scope/test"
	"github.com/weaveworks/scope/test/fixture"
)

func TestMakeDetailedHostNode(t *testing.T) {
	renderableNode := render.HostRenderer.Render(fixture.Report)[render.MakeHostID(fixture.ClientHostID)]
	have := detailed.MakeNode(fixture.Report, renderableNode)

	containerImageNodeSummary, _ := detailed.MakeNodeSummary(fixture.Report.ContainerImage.Nodes[fixture.ClientContainerImageNodeID])
	containerNodeSummary, _ := detailed.MakeNodeSummary(fixture.Report.Container.Nodes[fixture.ClientContainerNodeID])
	process1NodeSummary, _ := detailed.MakeNodeSummary(fixture.Report.Process.Nodes[fixture.ClientProcess1NodeID])
	process1NodeSummary.Linkable = true
	process2NodeSummary, _ := detailed.MakeNodeSummary(fixture.Report.Process.Nodes[fixture.ClientProcess2NodeID])
	process2NodeSummary.Linkable = true
	want := detailed.Node{
		NodeSummary: detailed.NodeSummary{
			ID:       render.MakeHostID(fixture.ClientHostID),
			Label:    "client",
			Linkable: true,
			Metadata: []detailed.MetadataRow{
				{
					ID:    "host_name",
					Value: "client.hostname.com",
				},
				{
					ID:    "os",
					Value: "Linux",
				},
				{
					ID:    "local_networks",
					Value: "10.10.10.0/24",
				},
			},
			Metrics: []detailed.MetricRow{
				{
					ID:     host.CPUUsage,
					Format: "percent",
<<<<<<< HEAD
					Label:  "CPU",
					Value:  0.07,
					Metric: &fixture.ClientHostCPUMetric,
=======
					Value:  0.01,
					Metric: &fixture.CPUMetric,
>>>>>>> e31520dd
				},
				{
					ID:     host.MemoryUsage,
					Format: "filesize",
<<<<<<< HEAD
					Label:  "Memory",
					Value:  0.08,
					Metric: &fixture.ClientHostMemoryMetric,
=======
					Value:  0.01,
					Metric: &fixture.MemoryMetric,
>>>>>>> e31520dd
				},
				{
					ID:     host.Load1,
					Group:  "load",
<<<<<<< HEAD
					Label:  "Load (1m)",
					Value:  0.09,
					Metric: &fixture.ClientHostLoad1Metric,
=======
					Value:  0.01,
					Metric: &fixture.LoadMetric,
>>>>>>> e31520dd
				},
				{
					ID:     host.Load5,
					Group:  "load",
<<<<<<< HEAD
					Label:  "Load (5m)",
					Value:  0.10,
					Metric: &fixture.ClientHostLoad5Metric,
=======
					Value:  0.01,
					Metric: &fixture.LoadMetric,
>>>>>>> e31520dd
				},
				{
					ID:     host.Load15,
					Group:  "load",
					Value:  0.11,
					Metric: &fixture.ClientHostLoad15Metric,
				},
			},
		},
		Rank:     "hostname.com",
		Pseudo:   false,
		Controls: []detailed.ControlInstance{},
		Children: []detailed.NodeSummaryGroup{
			{
				Label:      "Container Images",
				TopologyID: "containers-by-image",
				Columns:    []string{},
				Nodes:      []detailed.NodeSummary{containerImageNodeSummary},
			},
			{
				Label:      "Containers",
				TopologyID: "containers",
				Columns:    []string{docker.CPUTotalUsage, docker.MemoryUsage},
				Nodes:      []detailed.NodeSummary{containerNodeSummary},
			},
			{
				Label:      "Processes",
				TopologyID: "processes",
				Columns:    []string{process.PID, process.CPUUsage, process.MemoryUsage},
				Nodes:      []detailed.NodeSummary{process1NodeSummary, process2NodeSummary},
			},
		},
	}
	if !reflect.DeepEqual(want, have) {
		t.Errorf("%s", test.Diff(want, have))
	}
}

func TestMakeDetailedContainerNode(t *testing.T) {
	id := render.MakeContainerID(fixture.ServerContainerID)
	renderableNode, ok := render.ContainerRenderer.Render(fixture.Report)[id]
	if !ok {
		t.Fatalf("Node not found: %s", id)
	}
	have := detailed.MakeNode(fixture.Report, renderableNode)
	want := detailed.Node{
		NodeSummary: detailed.NodeSummary{
			ID:       id,
			Label:    "server",
			Linkable: true,
			Metadata: []detailed.MetadataRow{
				{ID: "docker_container_id", Value: fixture.ServerContainerID},
				{ID: "docker_image_id", Value: fixture.ServerContainerImageID},
				{ID: "docker_container_state", Value: "running"},
				{ID: "label_" + render.AmazonECSContainerNameLabel, Value: `server`},
				{ID: "label_foo1", Value: `bar1`},
				{ID: "label_foo2", Value: `bar2`},
				{ID: "label_io.kubernetes.pod.name", Value: "ping/pong-b"},
			},
			Metrics: []detailed.MetricRow{
				{
					ID:     docker.CPUTotalUsage,
					Format: "percent",
<<<<<<< HEAD
					Label:  "CPU",
					Value:  0.05,
					Metric: &fixture.ServerContainerCPUMetric,
=======
					Value:  0.01,
					Metric: &fixture.CPUMetric,
>>>>>>> e31520dd
				},
				{
					ID:     docker.MemoryUsage,
					Format: "filesize",
<<<<<<< HEAD
					Label:  "Memory",
					Value:  0.06,
					Metric: &fixture.ServerContainerMemoryMetric,
=======
					Value:  0.01,
					Metric: &fixture.MemoryMetric,
>>>>>>> e31520dd
				},
			},
		},
		Rank:     "imageid456",
		Pseudo:   false,
		Controls: []detailed.ControlInstance{},
		Children: []detailed.NodeSummaryGroup{
			{
				Label:      "Processes",
				TopologyID: "processes",
				Columns:    []string{process.PID, process.CPUUsage, process.MemoryUsage},
				Nodes: []detailed.NodeSummary{
					{
						ID:       fmt.Sprintf("process:%s:%s", "server.hostname.com", fixture.ServerPID),
						Label:    "apache",
						Linkable: true,
						Metadata: []detailed.MetadataRow{
							{ID: process.PID, Value: fixture.ServerPID},
						},
						Metrics: []detailed.MetricRow{},
					},
				},
			},
		},
		Parents: []detailed.Parent{
			{
				ID:         render.MakeContainerImageID(fixture.ServerContainerImageName),
				Label:      fixture.ServerContainerImageName,
				TopologyID: "containers-by-image",
			},
			{
				ID:         render.MakeHostID(fixture.ServerHostName),
				Label:      fixture.ServerHostName,
				TopologyID: "hosts",
			},
		},
	}
	if !reflect.DeepEqual(want, have) {
		t.Errorf("%s", test.Diff(want, have))
	}
}<|MERGE_RESOLUTION|>--- conflicted
+++ resolved
@@ -47,50 +47,26 @@
 				{
 					ID:     host.CPUUsage,
 					Format: "percent",
-<<<<<<< HEAD
-					Label:  "CPU",
 					Value:  0.07,
 					Metric: &fixture.ClientHostCPUMetric,
-=======
-					Value:  0.01,
-					Metric: &fixture.CPUMetric,
->>>>>>> e31520dd
 				},
 				{
 					ID:     host.MemoryUsage,
 					Format: "filesize",
-<<<<<<< HEAD
-					Label:  "Memory",
 					Value:  0.08,
 					Metric: &fixture.ClientHostMemoryMetric,
-=======
-					Value:  0.01,
-					Metric: &fixture.MemoryMetric,
->>>>>>> e31520dd
 				},
 				{
 					ID:     host.Load1,
 					Group:  "load",
-<<<<<<< HEAD
-					Label:  "Load (1m)",
 					Value:  0.09,
 					Metric: &fixture.ClientHostLoad1Metric,
-=======
-					Value:  0.01,
-					Metric: &fixture.LoadMetric,
->>>>>>> e31520dd
 				},
 				{
 					ID:     host.Load5,
 					Group:  "load",
-<<<<<<< HEAD
-					Label:  "Load (5m)",
 					Value:  0.10,
 					Metric: &fixture.ClientHostLoad5Metric,
-=======
-					Value:  0.01,
-					Metric: &fixture.LoadMetric,
->>>>>>> e31520dd
 				},
 				{
 					ID:     host.Load15,
@@ -154,26 +130,14 @@
 				{
 					ID:     docker.CPUTotalUsage,
 					Format: "percent",
-<<<<<<< HEAD
-					Label:  "CPU",
 					Value:  0.05,
 					Metric: &fixture.ServerContainerCPUMetric,
-=======
-					Value:  0.01,
-					Metric: &fixture.CPUMetric,
->>>>>>> e31520dd
 				},
 				{
 					ID:     docker.MemoryUsage,
 					Format: "filesize",
-<<<<<<< HEAD
-					Label:  "Memory",
 					Value:  0.06,
 					Metric: &fixture.ServerContainerMemoryMetric,
-=======
-					Value:  0.01,
-					Metric: &fixture.MemoryMetric,
->>>>>>> e31520dd
 				},
 			},
 		},
